/*
	The Infinity Virtual Machine - Exact portable representation
	Copyright (C) 2020  Keith Hammond

	This program is free software: you can redistribute it and/or modify
	it under the terms of the GNU Lesser General Public License as published by
	the Free Software Foundation, either version 3 of the License, or
	(at your option) any later version.

	This program is distributed in the hope that it will be useful,
	but WITHOUT ANY WARRANTY; without even the implied warranty of
	MERCHANTABILITY or FITNESS FOR A PARTICULAR PURPOSE.  See the
	GNU Lesser General Public License for more details.

	You should have received a copy of the GNU Lesser General Public License
	along with this program.  If not, see <https://www.gnu.org/licenses/>.
*/

#include <cassert>
#include <cstdlib>
#include <cstring>
#include <cmath>
<<<<<<< HEAD
#include <cstdio>
=======

>>>>>>> 472296b2
#include <new>
#include <memory>

<<<<<<< HEAD
#if defined(_WIN32)
#define WIN32_LEAN_AND_MEAN
#include <Windows.h>

static inline size_t sysPageSize() noexcept{
	SYSTEM_INFO system_info;
    GetSystemInfo(&system_info);
    return system_info.dwPageSize;
}

static inline void *mapMem(size_t len){
	return VirtualAlloc(nullptr, len, MEM_COMMIT, PAGE_READWRITE);
}

static inline bool freeMem(size_t len, void *ptr){
	(void)len;
	return VirtualFree(ptr, 0, MEM_RELEASE);
}

static inline bool makeMemoryExecutable(size_t len, void *ptr){
	DWORD dummy;
	return VirtualProtect(ptr, len, PAGE_EXECUTE_READ, &dummy);
}

static inline bool makeMemoryWritable(size_t len, void *ptr){
	DWORD dummy;
	return VirtualProtect(ptr, len, PAGE_READWRITE, &dummy);
}

static inline const char *getMemError(){ return "error in VirtualAlloc or VirtualProtect"; }
#elif defined(__linux__)
#include <errno.h>
=======
#if defined(__linux__)
>>>>>>> 472296b2
#include <sys/mman.h>
#include <unistd.h>

static inline size_t sysPageSize() noexcept{ return size_t(sysconf(_SC_PAGESIZE)); }

static inline void *mapMem(size_t len){
	auto ptr = mmap(nullptr, len, PROT_READ | PROT_WRITE, MAP_ANON | MAP_PRIVATE, -1, 0);
	if(ptr == MAP_FAILED) return nullptr;
	return ptr;
}

static inline bool unmapMem(size_t len, void *ptr){
	return munmap(ptr, len) == 0;
}

static inline bool makeMemoryExecutable(size_t len, void *mem){
	return mprotect(mem, len, PROT_EXEC) == 0;
}

static inline bool makeMemoryWritable(size_t len, void *mem){
	return mprotect(mem, len, PROT_READ | PROT_WRITE) == 0;
}

static inline const char *getMemError(){
	return strerror(errno);
}
#else
#error "Unsupported platform"
#endif

static inline void *allocMemory(size_t capacity){
	auto ret = mmap(nullptr, capacity, PROT_READ | PROT_WRITE, MAP_ANON | MAP_PRIVATE, -1, 0);
	return ret == MAP_FAILED ? nullptr : ret;
}

static inline bool freeMemory(size_t len, void *mem){
	return munmap(mem, len) == 0;
}

static inline bool makeMemoryExecutable(size_t len, void *mem){
	return mprotect(mem, len, PROT_EXEC) == 0;
}

static inline bool makeMemoryWritable(size_t len, void *mem){
	return mprotect(mem, len, PROT_READ | PROT_WRITE) == 0;
}

static inline const char *getAllocError(){ return strerror(errno); }
#elif defined(_WIN32)
#define WIN32_LEAN_AND_MEAN
#include <windows.h>

static inline void *allocMemory(size_t capacity){
	return VirtualAlloc(nullptr, capacity, MEM_COMMIT, PAGE_READWRITE);
}

static inline bool freeMemory(size_t len, void *mem){
	(void)len;
	return VirtualFree(mem, 0, MEM_RELEASE);
}

static inline bool makeMemoryExecutable(size_t len, void *mem){
	DWORD dummy;
	return VirtualProtect(mem, len, PAGE_EXECUTE_READ, &dummy);
}

static inline bool makeMemoryWritable(size_t len, void *mem){
	DWORD dummy;
	return VirtualProtect(mem, len, PAGE_READWRITE, &dummy);
}

static inline const char *getAllocError(){ return "error in VirtualAlloc or VirtualProtect"; }
#else
#error "Unsupported platform"
#endif


#include "ivm/Buffer.h"

struct IvmBufferT{
	void *ptr;
	size_t len, cap;
	bool isWritable;
};

IvmBuffer ivmCreateBuffer(size_t capacity){
<<<<<<< HEAD
	auto ptr = mapMem(capacity);
	if(!ptr){
		std::fprintf(stderr, "error allocating memory for buffer: %s\n", getMemError());
		return nullptr;
	}

=======
>>>>>>> 472296b2
	auto mem = std::malloc(sizeof(IvmBufferT));
	if(!mem) return nullptr;

	auto ptr = allocMemory(capacity);
	if(!ptr){
		std::free(mem);
		return nullptr;
	}

	auto ret = new(mem) IvmBufferT;

	ret->ptr = ptr;
	ret->len = 0;
	ret->cap = capacity;
	ret->isWritable = true;

	return ret;
}

<<<<<<< HEAD
IvmBuffer ivmCreatePageBuffer(){
	auto pageSize = sysPageSize();
	return ivmCreateBuffer(pageSize);
}

void ivmDestroyBuffer(IvmBuffer buf){ unmapMem(buf->cap, buf->ptr); }
=======
void ivmDestroyBuffer(IvmBuffer buf){
	freeMemory(buf->cap, buf->ptr);
	std::destroy_at(buf);
	std::free(buf);
}
>>>>>>> 472296b2

bool ivmBufferIsWritable(IvmBufferConst buf){ return buf->isWritable; }

bool ivmBufferIsExecutable(IvmBufferConst buf){ return !buf->isWritable; }

size_t ivmBufferCapacity(IvmBufferConst buf){ return buf->cap; }

size_t ivmBufferLength(IvmBufferConst buf){ return buf->len; }

bool ivmBufferEnsureCapacity(IvmBuffer buf, size_t size){
	if(buf->len + size <= buf->cap) return true;

	auto newCapacity = std::max(buf->cap * 2, buf->cap + size);

<<<<<<< HEAD
	auto newMap = mapMem(newCapacity);
	if(!newMap){
		std::fprintf(stderr, "error allocating memory: %s\n", getMemError());
		return false;
	}
=======
	auto mem = allocMemory(newCapacity);
	if(!mem) return false;
>>>>>>> 472296b2

	std::memcpy(mem, buf->ptr, buf->len);

	// TODO: handle failure
<<<<<<< HEAD
	unmapMem(buf->cap, buf->ptr);
=======
	freeMemory(buf->cap, buf->ptr);
>>>>>>> 472296b2

	buf->ptr = mem;
	buf->cap = newCapacity;
	buf->isWritable = true;

	return true;
}

void *ivmBufferPtr(IvmBuffer buf){ return buf->ptr; }

const void *ivmBufferConstPtr(IvmBufferConst buf){ return buf->ptr; }

uint8_t ivmBufferGet(IvmBufferConst buf, size_t idx){
	return reinterpret_cast<const uint8_t*>(buf->ptr)[idx];
}

uint8_t ivmBufferSet(IvmBuffer buf, size_t idx, uint8_t bits){
	auto old = reinterpret_cast<uint8_t*>(buf->ptr)[idx];
	reinterpret_cast<uint8_t*>(buf->ptr)[idx] = bits;
	return old;
}

bool ivmBufferWrite(IvmBuffer buf, size_t len, const void *ptr){
	if(!ivmBufferEnsureCapacity(buf, len)) return false;
	std::memcpy(reinterpret_cast<char*>(buf->ptr) + buf->len, ptr, len);
	buf->len += len;
	return true;
}

bool ivmBufferWrite8(IvmBuffer buf, uint8_t bits){
	if(!ivmBufferEnsureCapacity(buf, 1)) return false;
	ivmBufferSet(buf, buf->len, bits);
	++buf->len;
	return true;
}

template<typename Val>
static inline bool ivmBufferWriteN(IvmBuffer buf, Val val){
	static uint8_t bytes[sizeof(Val)];

	for(size_t i = 0; i < sizeof(Val); i++){
		bytes[i] = (val >> (i * 8u)) & 0xFFu;
	}

	return ivmBufferWrite(buf, sizeof(bytes), bytes);
}

bool ivmBufferWrite16(IvmBuffer buf, uint16_t bits){
	return ivmBufferWriteN(buf, bits);
}

bool ivmBufferWrite32(IvmBuffer buf, uint32_t bits){
	return ivmBufferWriteN(buf, bits);
}

bool ivmBufferWrite64(IvmBuffer buf, uint64_t bits){
	return ivmBufferWriteN(buf, bits);
}

bool ivmBufferMakeExecutable(IvmBuffer buf){
	if(!makeMemoryExecutable(buf->len, buf->ptr)){
		return false;
	}

	buf->isWritable = false;
	return true;
}

bool ivmBufferMakeWritable(IvmBuffer buf){
	if(!makeMemoryWritable(buf->len, buf->ptr)){
		return false;
	}

	buf->isWritable = true;
	return true;
}<|MERGE_RESOLUTION|>--- conflicted
+++ resolved
@@ -16,19 +16,13 @@
 	along with this program.  If not, see <https://www.gnu.org/licenses/>.
 */
 
-#include <cassert>
 #include <cstdlib>
 #include <cstring>
 #include <cmath>
-<<<<<<< HEAD
 #include <cstdio>
-=======
-
->>>>>>> 472296b2
 #include <new>
 #include <memory>
 
-<<<<<<< HEAD
 #if defined(_WIN32)
 #define WIN32_LEAN_AND_MEAN
 #include <Windows.h>
@@ -61,9 +55,6 @@
 static inline const char *getMemError(){ return "error in VirtualAlloc or VirtualProtect"; }
 #elif defined(__linux__)
 #include <errno.h>
-=======
-#if defined(__linux__)
->>>>>>> 472296b2
 #include <sys/mman.h>
 #include <unistd.h>
 
@@ -90,52 +81,6 @@
 static inline const char *getMemError(){
 	return strerror(errno);
 }
-#else
-#error "Unsupported platform"
-#endif
-
-static inline void *allocMemory(size_t capacity){
-	auto ret = mmap(nullptr, capacity, PROT_READ | PROT_WRITE, MAP_ANON | MAP_PRIVATE, -1, 0);
-	return ret == MAP_FAILED ? nullptr : ret;
-}
-
-static inline bool freeMemory(size_t len, void *mem){
-	return munmap(mem, len) == 0;
-}
-
-static inline bool makeMemoryExecutable(size_t len, void *mem){
-	return mprotect(mem, len, PROT_EXEC) == 0;
-}
-
-static inline bool makeMemoryWritable(size_t len, void *mem){
-	return mprotect(mem, len, PROT_READ | PROT_WRITE) == 0;
-}
-
-static inline const char *getAllocError(){ return strerror(errno); }
-#elif defined(_WIN32)
-#define WIN32_LEAN_AND_MEAN
-#include <windows.h>
-
-static inline void *allocMemory(size_t capacity){
-	return VirtualAlloc(nullptr, capacity, MEM_COMMIT, PAGE_READWRITE);
-}
-
-static inline bool freeMemory(size_t len, void *mem){
-	(void)len;
-	return VirtualFree(mem, 0, MEM_RELEASE);
-}
-
-static inline bool makeMemoryExecutable(size_t len, void *mem){
-	DWORD dummy;
-	return VirtualProtect(mem, len, PAGE_EXECUTE_READ, &dummy);
-}
-
-static inline bool makeMemoryWritable(size_t len, void *mem){
-	DWORD dummy;
-	return VirtualProtect(mem, len, PAGE_READWRITE, &dummy);
-}
-
-static inline const char *getAllocError(){ return "error in VirtualAlloc or VirtualProtect"; }
 #else
 #error "Unsupported platform"
 #endif
@@ -150,23 +95,14 @@
 };
 
 IvmBuffer ivmCreateBuffer(size_t capacity){
-<<<<<<< HEAD
 	auto ptr = mapMem(capacity);
 	if(!ptr){
 		std::fprintf(stderr, "error allocating memory for buffer: %s\n", getMemError());
 		return nullptr;
 	}
 
-=======
->>>>>>> 472296b2
 	auto mem = std::malloc(sizeof(IvmBufferT));
 	if(!mem) return nullptr;
-
-	auto ptr = allocMemory(capacity);
-	if(!ptr){
-		std::free(mem);
-		return nullptr;
-	}
 
 	auto ret = new(mem) IvmBufferT;
 
@@ -178,20 +114,16 @@
 	return ret;
 }
 
-<<<<<<< HEAD
 IvmBuffer ivmCreatePageBuffer(){
 	auto pageSize = sysPageSize();
 	return ivmCreateBuffer(pageSize);
 }
 
-void ivmDestroyBuffer(IvmBuffer buf){ unmapMem(buf->cap, buf->ptr); }
-=======
 void ivmDestroyBuffer(IvmBuffer buf){
-	freeMemory(buf->cap, buf->ptr);
+	unmapMem(buf->cap, buf->ptr);
 	std::destroy_at(buf);
 	std::free(buf);
 }
->>>>>>> 472296b2
 
 bool ivmBufferIsWritable(IvmBufferConst buf){ return buf->isWritable; }
 
@@ -206,27 +138,18 @@
 
 	auto newCapacity = std::max(buf->cap * 2, buf->cap + size);
 
-<<<<<<< HEAD
 	auto newMap = mapMem(newCapacity);
 	if(!newMap){
 		std::fprintf(stderr, "error allocating memory: %s\n", getMemError());
 		return false;
 	}
-=======
-	auto mem = allocMemory(newCapacity);
-	if(!mem) return false;
->>>>>>> 472296b2
-
-	std::memcpy(mem, buf->ptr, buf->len);
+
+	std::memcpy(newMap, buf->ptr, buf->len);
 
 	// TODO: handle failure
-<<<<<<< HEAD
 	unmapMem(buf->cap, buf->ptr);
-=======
-	freeMemory(buf->cap, buf->ptr);
->>>>>>> 472296b2
-
-	buf->ptr = mem;
+
+	buf->ptr = newMap;
 	buf->cap = newCapacity;
 	buf->isWritable = true;
 
